--- conflicted
+++ resolved
@@ -1,262 +1,258 @@
-# (c) City96 || Apache-2.0 (apache.org/licenses/LICENSE-2.0)
-import warnings
-import logging
-import torch
-import gguf
-
-from .ops import GGMLTensor
-from .dequant import is_quantized, dequantize_tensor
-
-<<<<<<< HEAD
-IMG_ARCH_LIST = {"flux", "sd1", "sdxl", "sd3", "aura", "hidream", "cosmos", "ltxv", "hyvid", "wan"}
-=======
-IMG_ARCH_LIST = {"flux", "sd1", "sdxl", "sd3", "aura", "hidream", "cosmos", "ltxv", "hyvid", "wan", "lumina2", "qwen_image"}
->>>>>>> 79ba1d4b
-TXT_ARCH_LIST = {"t5", "t5encoder", "llama"}
-
-def get_orig_shape(reader, tensor_name):
-    field_key = f"comfy.gguf.orig_shape.{tensor_name}"
-    field = reader.get_field(field_key)
-    if field is None:
-        return None
-    # Has original shape metadata, so we try to decode it.
-    if len(field.types) != 2 or field.types[0] != gguf.GGUFValueType.ARRAY or field.types[1] != gguf.GGUFValueType.INT32:
-        raise TypeError(f"Bad original shape metadata for {field_key}: Expected ARRAY of INT32, got {field.types}")
-    return torch.Size(tuple(int(field.parts[part_idx][0]) for part_idx in field.data))
-
-def get_field(reader, field_name, field_type):
-    field = reader.get_field(field_name)
-    if field is None:
-        return None
-    elif field_type == str:
-        # extra check here as this is used for checking arch string
-        if len(field.types) != 1 or field.types[0] != gguf.GGUFValueType.STRING:
-            raise TypeError(f"Bad type for GGUF {field_name} key: expected string, got {field.types!r}")
-        return str(field.parts[field.data[-1]], encoding="utf-8")
-    elif field_type in [int, float, bool]:
-        return field_type(field.parts[field.data[-1]])
-    else:
-        raise TypeError(f"Unknown field type {field_type}")
-
-def get_list_field(reader, field_name, field_type):
-    field = reader.get_field(field_name)
-    if field is None:
-        return None
-    elif field_type == str:
-        return tuple(str(field.parts[part_idx], encoding="utf-8") for part_idx in field.data)
-    elif field_type in [int, float, bool]:
-        return tuple(field_type(field.parts[part_idx][0]) for part_idx in field.data)
-    else:
-        raise TypeError(f"Unknown field type {field_type}")
-
-def gguf_sd_loader(path, handle_prefix="model.diffusion_model.", return_arch=False, is_text_model=False):
-    """
-    Read state dict as fake tensors
-    """
-    reader = gguf.GGUFReader(path)
-
-    # filter and strip prefix
-    has_prefix = False
-    if handle_prefix is not None:
-        prefix_len = len(handle_prefix)
-        tensor_names = set(tensor.name for tensor in reader.tensors)
-        has_prefix = any(s.startswith(handle_prefix) for s in tensor_names)
-
-    tensors = []
-    for tensor in reader.tensors:
-        sd_key = tensor_name = tensor.name
-        if has_prefix:
-            if not tensor_name.startswith(handle_prefix):
-                continue
-            sd_key = tensor_name[prefix_len:]
-        tensors.append((sd_key, tensor))
-
-    # detect and verify architecture
-    compat = None
-    arch_str = get_field(reader, "general.architecture", str)
-    if arch_str in [None, "pig"]:
-        if is_text_model:
-            raise ValueError(f"This text model is incompatible with llama.cpp!\nConsider using the safetensors version\n({path})")
-        compat = "sd.cpp" if arch_str is None else arch_str
-        # import here to avoid changes to convert.py breaking regular models
-        from .tools.convert import detect_arch
-        try:
-            arch_str = detect_arch(set(val[0] for val in tensors)).arch
-        except Exception as e:
-            raise ValueError(f"This model is not currently supported - ({e})")
-    elif arch_str not in TXT_ARCH_LIST and is_text_model:
-        raise ValueError(f"Unexpected text model architecture type in GGUF file: {arch_str!r}")
-    elif arch_str not in IMG_ARCH_LIST and not is_text_model:
-        raise ValueError(f"Unexpected architecture type in GGUF file: {arch_str!r}")
-
-    if compat:
-        logging.warning(f"Warning: This gguf model file is loaded in compatibility mode '{compat}' [arch:{arch_str}]")
-
-    # main loading loop
-    state_dict = {}
-    qtype_dict = {}
-    for sd_key, tensor in tensors:
-        tensor_name = tensor.name
-        # torch_tensor = torch.from_numpy(tensor.data) # mmap
-
-        # NOTE: line above replaced with this block to avoid persistent numpy warning about mmap
-        with warnings.catch_warnings():
-            warnings.filterwarnings("ignore", message="The given NumPy array is not writable")
-            torch_tensor = torch.from_numpy(tensor.data) # mmap
-
-        shape = get_orig_shape(reader, tensor_name)
-        if shape is None:
-            shape = torch.Size(tuple(int(v) for v in reversed(tensor.shape)))
-            # Workaround for stable-diffusion.cpp SDXL detection.
-            if compat == "sd.cpp" and arch_str == "sdxl":
-                if any([tensor_name.endswith(x) for x in (".proj_in.weight", ".proj_out.weight")]):
-                    while len(shape) > 2 and shape[-1] == 1:
-                        shape = shape[:-1]
-
-        # add to state dict
-        if tensor.tensor_type in {gguf.GGMLQuantizationType.F32, gguf.GGMLQuantizationType.F16}:
-            torch_tensor = torch_tensor.view(*shape)
-        state_dict[sd_key] = GGMLTensor(torch_tensor, tensor_type=tensor.tensor_type, tensor_shape=shape)
-
-        # keep track of loaded tensor types
-        tensor_type_str = getattr(tensor.tensor_type, "name", repr(tensor.tensor_type))
-        qtype_dict[tensor_type_str] = qtype_dict.get(tensor_type_str, 0) + 1
-
-    # print loaded tensor type counts
-    logging.info("gguf qtypes: " + ", ".join(f"{k} ({v})" for k, v in qtype_dict.items()))
-
-    # mark largest tensor for vram estimation
-    qsd = {k:v for k,v in state_dict.items() if is_quantized(v)}
-    if len(qsd) > 0:
-        max_key = max(qsd.keys(), key=lambda k: qsd[k].numel())
-        state_dict[max_key].is_largest_weight = True
-
-    if return_arch:
-        return (state_dict, arch_str)
-    return state_dict
-
-# for remapping llama.cpp -> original key names
-T5_SD_MAP = {
-    "enc.": "encoder.",
-    ".blk.": ".block.",
-    "token_embd": "shared",
-    "output_norm": "final_layer_norm",
-    "attn_q": "layer.0.SelfAttention.q",
-    "attn_k": "layer.0.SelfAttention.k",
-    "attn_v": "layer.0.SelfAttention.v",
-    "attn_o": "layer.0.SelfAttention.o",
-    "attn_norm": "layer.0.layer_norm",
-    "attn_rel_b": "layer.0.SelfAttention.relative_attention_bias",
-    "ffn_up": "layer.1.DenseReluDense.wi_1",
-    "ffn_down": "layer.1.DenseReluDense.wo",
-    "ffn_gate": "layer.1.DenseReluDense.wi_0",
-    "ffn_norm": "layer.1.layer_norm",
-}
-
-LLAMA_SD_MAP = {
-    "blk.": "model.layers.",
-    "attn_norm": "input_layernorm",
-    "attn_q": "self_attn.q_proj",
-    "attn_k": "self_attn.k_proj",
-    "attn_v": "self_attn.v_proj",
-    "attn_output": "self_attn.o_proj",
-    "ffn_up": "mlp.up_proj",
-    "ffn_down": "mlp.down_proj",
-    "ffn_gate": "mlp.gate_proj",
-    "ffn_norm": "post_attention_layernorm",
-    "token_embd": "model.embed_tokens",
-    "output_norm": "model.norm",
-    "output.weight": "lm_head.weight",
-}
-
-def sd_map_replace(raw_sd, key_map):
-    sd = {}
-    for k,v in raw_sd.items():
-        for s,d in key_map.items():
-            k = k.replace(s,d)
-        sd[k] = v
-    return sd
-
-def llama_permute(raw_sd, n_head, n_head_kv):
-    # Reverse version of LlamaModel.permute in llama.cpp convert script
-    sd = {}
-    permute = lambda x,h: x.reshape(h, x.shape[0] // h // 2, 2, *x.shape[1:]).swapaxes(1, 2).reshape(x.shape)
-    for k,v in raw_sd.items():
-        if k.endswith(("q_proj.weight", "q_proj.bias")):
-            v.data = permute(v.data, n_head)
-        if k.endswith(("k_proj.weight", "k_proj.bias")):
-            v.data = permute(v.data, n_head_kv)
-        sd[k] = v
-    return sd
-
-def gguf_tokenizer_loader(path, temb_shape):
-    # convert gguf tokenizer to spiece
-    logging.info("Attempting to recreate sentencepiece tokenizer from GGUF file metadata...")
-    try:
-        from sentencepiece import sentencepiece_model_pb2 as model
-    except ImportError:
-        raise ImportError("Please make sure sentencepiece and protobuf are installed.\npip install sentencepiece protobuf")
-    spm = model.ModelProto()
-
-    reader = gguf.GGUFReader(path)
-
-    if get_field(reader, "tokenizer.ggml.model", str) == "t5":
-        if temb_shape == (256384, 4096): # probably UMT5
-            spm.trainer_spec.model_type == 1 # Unigram (do we have a T5 w/ BPE?)
-        else:
-            raise NotImplementedError("Unknown model, can't set tokenizer!")
-    else:
-        raise NotImplementedError("Unknown model, can't set tokenizer!")
-
-    spm.normalizer_spec.add_dummy_prefix = get_field(reader, "tokenizer.ggml.add_space_prefix", bool)
-    spm.normalizer_spec.remove_extra_whitespaces = get_field(reader, "tokenizer.ggml.remove_extra_whitespaces", bool)
-
-    tokens = get_list_field(reader, "tokenizer.ggml.tokens", str)
-    scores = get_list_field(reader, "tokenizer.ggml.scores", float)
-    toktypes = get_list_field(reader, "tokenizer.ggml.token_type", int)
-
-    for idx, (token, score, toktype) in enumerate(zip(tokens, scores, toktypes)):
-        # # These aren't present in the original?
-        # if toktype == 5 and idx >= temb_shape[0]%1000):
-        #     continue
-
-        piece = spm.SentencePiece()
-        piece.piece = token
-        piece.score = score
-        piece.type = toktype
-        spm.pieces.append(piece)
-
-    # unsure if any of these are correct
-    spm.trainer_spec.byte_fallback = True
-    spm.trainer_spec.vocab_size = len(tokens) # split off unused?
-    spm.trainer_spec.max_sentence_length = 4096
-    spm.trainer_spec.eos_id = get_field(reader, "tokenizer.ggml.eos_token_id", int)
-    spm.trainer_spec.pad_id = get_field(reader, "tokenizer.ggml.padding_token_id", int)
-
-    logging.info(f"Created tokenizer with vocab size of {len(spm.pieces)}")
-    del reader
-    return torch.ByteTensor(list(spm.SerializeToString()))
-
-def gguf_clip_loader(path):
-    sd, arch = gguf_sd_loader(path, return_arch=True, is_text_model=True)
-    if arch in {"t5", "t5encoder"}:
-        temb_key = "token_embd.weight"
-        if temb_key in sd and sd[temb_key].shape == (256384, 4096):
-            # non-standard Comfy-Org tokenizer
-            sd["spiece_model"] = gguf_tokenizer_loader(path, sd[temb_key].shape)
-            # TODO: dequantizing token embed here is janky but otherwise we OOM due to tensor being massive.
-            logging.warning(f"Dequantizing {temb_key} to prevent runtime OOM.")
-            sd[temb_key] = dequantize_tensor(sd[temb_key], dtype=torch.float16)
-        sd = sd_map_replace(sd, T5_SD_MAP)
-    elif arch in {"llama"}:
-        # TODO: pass model_options["vocab_size"] to loader somehow
-        temb_key = "token_embd.weight"
-        if temb_key in sd and sd[temb_key].shape[0] >= (64 * 1024):
-            # See note above for T5.
-            logging.warning(f"Dequantizing {temb_key} to prevent runtime OOM.")
-            sd[temb_key] = dequantize_tensor(sd[temb_key], dtype=torch.float16)
-        sd = sd_map_replace(sd, LLAMA_SD_MAP)
-        sd = llama_permute(sd, 32, 8) # L3
-    else:
-        pass
-    return sd
+# (c) City96 || Apache-2.0 (apache.org/licenses/LICENSE-2.0)
+import warnings
+import logging
+import torch
+import gguf
+
+from .ops import GGMLTensor
+from .dequant import is_quantized, dequantize_tensor
+
+IMG_ARCH_LIST = {"flux", "sd1", "sdxl", "sd3", "aura", "hidream", "cosmos", "ltxv", "hyvid", "wan", "lumina2", "qwen_image"}
+TXT_ARCH_LIST = {"t5", "t5encoder", "llama"}
+
+def get_orig_shape(reader, tensor_name):
+    field_key = f"comfy.gguf.orig_shape.{tensor_name}"
+    field = reader.get_field(field_key)
+    if field is None:
+        return None
+    # Has original shape metadata, so we try to decode it.
+    if len(field.types) != 2 or field.types[0] != gguf.GGUFValueType.ARRAY or field.types[1] != gguf.GGUFValueType.INT32:
+        raise TypeError(f"Bad original shape metadata for {field_key}: Expected ARRAY of INT32, got {field.types}")
+    return torch.Size(tuple(int(field.parts[part_idx][0]) for part_idx in field.data))
+
+def get_field(reader, field_name, field_type):
+    field = reader.get_field(field_name)
+    if field is None:
+        return None
+    elif field_type == str:
+        # extra check here as this is used for checking arch string
+        if len(field.types) != 1 or field.types[0] != gguf.GGUFValueType.STRING:
+            raise TypeError(f"Bad type for GGUF {field_name} key: expected string, got {field.types!r}")
+        return str(field.parts[field.data[-1]], encoding="utf-8")
+    elif field_type in [int, float, bool]:
+        return field_type(field.parts[field.data[-1]])
+    else:
+        raise TypeError(f"Unknown field type {field_type}")
+
+def get_list_field(reader, field_name, field_type):
+    field = reader.get_field(field_name)
+    if field is None:
+        return None
+    elif field_type == str:
+        return tuple(str(field.parts[part_idx], encoding="utf-8") for part_idx in field.data)
+    elif field_type in [int, float, bool]:
+        return tuple(field_type(field.parts[part_idx][0]) for part_idx in field.data)
+    else:
+        raise TypeError(f"Unknown field type {field_type}")
+
+def gguf_sd_loader(path, handle_prefix="model.diffusion_model.", return_arch=False, is_text_model=False):
+    """
+    Read state dict as fake tensors
+    """
+    reader = gguf.GGUFReader(path)
+
+    # filter and strip prefix
+    has_prefix = False
+    if handle_prefix is not None:
+        prefix_len = len(handle_prefix)
+        tensor_names = set(tensor.name for tensor in reader.tensors)
+        has_prefix = any(s.startswith(handle_prefix) for s in tensor_names)
+
+    tensors = []
+    for tensor in reader.tensors:
+        sd_key = tensor_name = tensor.name
+        if has_prefix:
+            if not tensor_name.startswith(handle_prefix):
+                continue
+            sd_key = tensor_name[prefix_len:]
+        tensors.append((sd_key, tensor))
+
+    # detect and verify architecture
+    compat = None
+    arch_str = get_field(reader, "general.architecture", str)
+    if arch_str in [None, "pig"]:
+        if is_text_model:
+            raise ValueError(f"This text model is incompatible with llama.cpp!\nConsider using the safetensors version\n({path})")
+        compat = "sd.cpp" if arch_str is None else arch_str
+        # import here to avoid changes to convert.py breaking regular models
+        from .tools.convert import detect_arch
+        try:
+            arch_str = detect_arch(set(val[0] for val in tensors)).arch
+        except Exception as e:
+            raise ValueError(f"This model is not currently supported - ({e})")
+    elif arch_str not in TXT_ARCH_LIST and is_text_model:
+        raise ValueError(f"Unexpected text model architecture type in GGUF file: {arch_str!r}")
+    elif arch_str not in IMG_ARCH_LIST and not is_text_model:
+        raise ValueError(f"Unexpected architecture type in GGUF file: {arch_str!r}")
+
+    if compat:
+        logging.warning(f"Warning: This gguf model file is loaded in compatibility mode '{compat}' [arch:{arch_str}]")
+
+    # main loading loop
+    state_dict = {}
+    qtype_dict = {}
+    for sd_key, tensor in tensors:
+        tensor_name = tensor.name
+        # torch_tensor = torch.from_numpy(tensor.data) # mmap
+
+        # NOTE: line above replaced with this block to avoid persistent numpy warning about mmap
+        with warnings.catch_warnings():
+            warnings.filterwarnings("ignore", message="The given NumPy array is not writable")
+            torch_tensor = torch.from_numpy(tensor.data) # mmap
+
+        shape = get_orig_shape(reader, tensor_name)
+        if shape is None:
+            shape = torch.Size(tuple(int(v) for v in reversed(tensor.shape)))
+            # Workaround for stable-diffusion.cpp SDXL detection.
+            if compat == "sd.cpp" and arch_str == "sdxl":
+                if any([tensor_name.endswith(x) for x in (".proj_in.weight", ".proj_out.weight")]):
+                    while len(shape) > 2 and shape[-1] == 1:
+                        shape = shape[:-1]
+
+        # add to state dict
+        if tensor.tensor_type in {gguf.GGMLQuantizationType.F32, gguf.GGMLQuantizationType.F16}:
+            torch_tensor = torch_tensor.view(*shape)
+        state_dict[sd_key] = GGMLTensor(torch_tensor, tensor_type=tensor.tensor_type, tensor_shape=shape)
+
+        # keep track of loaded tensor types
+        tensor_type_str = getattr(tensor.tensor_type, "name", repr(tensor.tensor_type))
+        qtype_dict[tensor_type_str] = qtype_dict.get(tensor_type_str, 0) + 1
+
+    # print loaded tensor type counts
+    logging.info("gguf qtypes: " + ", ".join(f"{k} ({v})" for k, v in qtype_dict.items()))
+
+    # mark largest tensor for vram estimation
+    qsd = {k:v for k,v in state_dict.items() if is_quantized(v)}
+    if len(qsd) > 0:
+        max_key = max(qsd.keys(), key=lambda k: qsd[k].numel())
+        state_dict[max_key].is_largest_weight = True
+
+    if return_arch:
+        return (state_dict, arch_str)
+    return state_dict
+
+# for remapping llama.cpp -> original key names
+T5_SD_MAP = {
+    "enc.": "encoder.",
+    ".blk.": ".block.",
+    "token_embd": "shared",
+    "output_norm": "final_layer_norm",
+    "attn_q": "layer.0.SelfAttention.q",
+    "attn_k": "layer.0.SelfAttention.k",
+    "attn_v": "layer.0.SelfAttention.v",
+    "attn_o": "layer.0.SelfAttention.o",
+    "attn_norm": "layer.0.layer_norm",
+    "attn_rel_b": "layer.0.SelfAttention.relative_attention_bias",
+    "ffn_up": "layer.1.DenseReluDense.wi_1",
+    "ffn_down": "layer.1.DenseReluDense.wo",
+    "ffn_gate": "layer.1.DenseReluDense.wi_0",
+    "ffn_norm": "layer.1.layer_norm",
+}
+
+LLAMA_SD_MAP = {
+    "blk.": "model.layers.",
+    "attn_norm": "input_layernorm",
+    "attn_q": "self_attn.q_proj",
+    "attn_k": "self_attn.k_proj",
+    "attn_v": "self_attn.v_proj",
+    "attn_output": "self_attn.o_proj",
+    "ffn_up": "mlp.up_proj",
+    "ffn_down": "mlp.down_proj",
+    "ffn_gate": "mlp.gate_proj",
+    "ffn_norm": "post_attention_layernorm",
+    "token_embd": "model.embed_tokens",
+    "output_norm": "model.norm",
+    "output.weight": "lm_head.weight",
+}
+
+def sd_map_replace(raw_sd, key_map):
+    sd = {}
+    for k,v in raw_sd.items():
+        for s,d in key_map.items():
+            k = k.replace(s,d)
+        sd[k] = v
+    return sd
+
+def llama_permute(raw_sd, n_head, n_head_kv):
+    # Reverse version of LlamaModel.permute in llama.cpp convert script
+    sd = {}
+    permute = lambda x,h: x.reshape(h, x.shape[0] // h // 2, 2, *x.shape[1:]).swapaxes(1, 2).reshape(x.shape)
+    for k,v in raw_sd.items():
+        if k.endswith(("q_proj.weight", "q_proj.bias")):
+            v.data = permute(v.data, n_head)
+        if k.endswith(("k_proj.weight", "k_proj.bias")):
+            v.data = permute(v.data, n_head_kv)
+        sd[k] = v
+    return sd
+
+def gguf_tokenizer_loader(path, temb_shape):
+    # convert gguf tokenizer to spiece
+    logging.info("Attempting to recreate sentencepiece tokenizer from GGUF file metadata...")
+    try:
+        from sentencepiece import sentencepiece_model_pb2 as model
+    except ImportError:
+        raise ImportError("Please make sure sentencepiece and protobuf are installed.\npip install sentencepiece protobuf")
+    spm = model.ModelProto()
+
+    reader = gguf.GGUFReader(path)
+
+    if get_field(reader, "tokenizer.ggml.model", str) == "t5":
+        if temb_shape == (256384, 4096): # probably UMT5
+            spm.trainer_spec.model_type == 1 # Unigram (do we have a T5 w/ BPE?)
+        else:
+            raise NotImplementedError("Unknown model, can't set tokenizer!")
+    else:
+        raise NotImplementedError("Unknown model, can't set tokenizer!")
+
+    spm.normalizer_spec.add_dummy_prefix = get_field(reader, "tokenizer.ggml.add_space_prefix", bool)
+    spm.normalizer_spec.remove_extra_whitespaces = get_field(reader, "tokenizer.ggml.remove_extra_whitespaces", bool)
+
+    tokens = get_list_field(reader, "tokenizer.ggml.tokens", str)
+    scores = get_list_field(reader, "tokenizer.ggml.scores", float)
+    toktypes = get_list_field(reader, "tokenizer.ggml.token_type", int)
+
+    for idx, (token, score, toktype) in enumerate(zip(tokens, scores, toktypes)):
+        # # These aren't present in the original?
+        # if toktype == 5 and idx >= temb_shape[0]%1000):
+        #     continue
+
+        piece = spm.SentencePiece()
+        piece.piece = token
+        piece.score = score
+        piece.type = toktype
+        spm.pieces.append(piece)
+
+    # unsure if any of these are correct
+    spm.trainer_spec.byte_fallback = True
+    spm.trainer_spec.vocab_size = len(tokens) # split off unused?
+    spm.trainer_spec.max_sentence_length = 4096
+    spm.trainer_spec.eos_id = get_field(reader, "tokenizer.ggml.eos_token_id", int)
+    spm.trainer_spec.pad_id = get_field(reader, "tokenizer.ggml.padding_token_id", int)
+
+    logging.info(f"Created tokenizer with vocab size of {len(spm.pieces)}")
+    del reader
+    return torch.ByteTensor(list(spm.SerializeToString()))
+
+def gguf_clip_loader(path):
+    sd, arch = gguf_sd_loader(path, return_arch=True, is_text_model=True)
+    if arch in {"t5", "t5encoder"}:
+        temb_key = "token_embd.weight"
+        if temb_key in sd and sd[temb_key].shape == (256384, 4096):
+            # non-standard Comfy-Org tokenizer
+            sd["spiece_model"] = gguf_tokenizer_loader(path, sd[temb_key].shape)
+            # TODO: dequantizing token embed here is janky but otherwise we OOM due to tensor being massive.
+            logging.warning(f"Dequantizing {temb_key} to prevent runtime OOM.")
+            sd[temb_key] = dequantize_tensor(sd[temb_key], dtype=torch.float16)
+        sd = sd_map_replace(sd, T5_SD_MAP)
+    elif arch in {"llama"}:
+        # TODO: pass model_options["vocab_size"] to loader somehow
+        temb_key = "token_embd.weight"
+        if temb_key in sd and sd[temb_key].shape[0] >= (64 * 1024):
+            # See note above for T5.
+            logging.warning(f"Dequantizing {temb_key} to prevent runtime OOM.")
+            sd[temb_key] = dequantize_tensor(sd[temb_key], dtype=torch.float16)
+        sd = sd_map_replace(sd, LLAMA_SD_MAP)
+        sd = llama_permute(sd, 32, 8) # L3
+    else:
+        pass
+    return sd